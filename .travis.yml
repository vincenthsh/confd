--- conflicted
+++ resolved
@@ -33,19 +33,12 @@
   - sudo mv vault /bin/
   - vault server -dev &
   # Install zookeeper
-<<<<<<< HEAD
-  - wget http://www.eu.apache.org/dist/zookeeper/zookeeper-3.4.8/zookeeper-3.4.8.tar.gz
-  - tar xzf zookeeper-3.4.8.tar.gz
-  - mkdir /tmp/zookeeper && cp integration/zookeeper/zoo.cfg zookeeper-3.4.8/conf/zoo.cfg
-  - zookeeper-3.4.8/bin/zkServer.sh start
-  # Run AWS SSM mocking server
-  - go run ./integration/ssm/main.go &
-=======
   - wget http://www.eu.apache.org/dist/zookeeper/zookeeper-${ZOOKEEPER_VERSION}/zookeeper-${ZOOKEEPER_VERSION}.tar.gz
   - tar xzf zookeeper-${ZOOKEEPER_VERSION}.tar.gz
   - mkdir /tmp/zookeeper && cp integration/zookeeper/zoo.cfg zookeeper-${ZOOKEEPER_VERSION}/conf/zoo.cfg
   - zookeeper-${ZOOKEEPER_VERSION}/bin/zkServer.sh start
->>>>>>> 6e773b04
+  # Run AWS SSM mocking server
+  - go run ./integration/ssm/main.go &
 install:
   - sudo pip install awscli
   - go get golang.org/x/tools/cmd/cover
